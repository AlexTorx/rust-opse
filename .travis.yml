--- conflicted
+++ resolved
@@ -8,14 +8,11 @@
   allow_failures:
     - rust: nightly
   fast_finish: true
-  
-<<<<<<< HEAD
+
 env:
   global:
     - RUST_BACKTRACE=1
   
-=======
->>>>>>> 263b2840
 install:
   # Build before performing more testing
   - cargo build --verbose
